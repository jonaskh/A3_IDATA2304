--- conflicted
+++ resolved
@@ -14,12 +14,8 @@
     private String lastError = null;
 
     private final List<ChatListener> listeners = new LinkedList<>();
-<<<<<<< HEAD
-    public static final int PORT = 1300;
-    public static final String HOST = "datakomm.work";
-=======
+
     private final String ENCODING = "UTF-8";
->>>>>>> d802f0af
 
     /**
      * Connect to a chat server.
@@ -33,41 +29,22 @@
         if (!isConnectionActive()) {
             try {
                 connection = new Socket(host, port);
-                System.out.println("Successfully connected to server: " + host + ", Port: " + port);
-                InputStream in = connection.getInputStream();
-                OutputStream out = connection.getOutputStream();
-                fromServer = new BufferedReader(new InputStreamReader(in, ENCODING));
-                out = new BufferedOutputStream(out);
-                toServer = new PrintWriter(new OutputStreamWriter(out, ENCODING));
+//                System.out.println("Successfully connected to server: " + host + ", Port: " + port);
+                InputStreamReader reader = new InputStreamReader(connection.getInputStream());
+                fromServer = new BufferedReader(reader);
+                toServer = new PrintWriter(connection.getOutputStream(),true);
                 success = true;
             } catch (IOException e) {
                 System.out.println("Failed to connect to server: " + host + ", Port: " + port);
+                return success;
             }
         }
+        return success;
+    }
         // TODO Step 1: implement this method
         // Hint: Remember to process all exceptions and return false on error
         // Hint: Remember to set up all the necessary input/output stream variables
-<<<<<<< HEAD
-        System.out.println("Starting client...");
-        if (!isConnectionActive()) {
-        try {
-            //Establishes the output- and input -streams to the socket if connection is successful.
-                connection = new Socket(HOST, PORT);
-                System.out.println("Connection successful");
-                OutputStream output = connection.getOutputStream();
-                InputStream input = connection.getInputStream();
-                toServer = new PrintWriter(output, true);
-                fromServer = new BufferedReader(new InputStreamReader(input));
-                return true;
-            } catch(IOException e){
-                System.out.println("Connection failed");
-                return false;
-            }
-        } else { return false;}
-=======
-        return success;
->>>>>>> d802f0af
-    }
+
 
     /**
      * Close the socket. This method must be synchronized, because several
@@ -84,27 +61,10 @@
                 sendCommand("sync");
                 connection.close();
                 connection = null;
-                sendCommand("async");
-                System.out.println("Successfully disconnected");
+//                System.out.println("Successfully disconnected");
             } catch (IOException e) {
-                System.out.println("Disconnection failed, no socket found...");
+                System.out.println("Could not disconnect, no active socket found...");
             }
-        }
-        // TODO Step 4: implement this method
-        // Hint: remember to check if connection is active
-        if (isConnectionActive()) {
-            try {
-                sendCommand("/cmd sync");
-                connection.close();
-                connection = null;
-                System.out.println("Successfully closed the connection.");
-                System.out.println(isConnectionActive());
-            } catch (IOException e) {
-                System.out.println("Connection is already closed.");
-            }
-        }
-        else {
-            System.out.println("No connection is active.");
         }
     }
 
@@ -124,33 +84,17 @@
     private boolean sendCommand(String cmd) {
         boolean success = false;
         if (isConnectionActive()) {
-            toServer.println(cmd);
+            toServer.println("/cmd " + cmd);
             success = true;
         }
+        return success;
+    }
 
         // TODO Step 2: Implement this method
         // Hint: Remember to check if connection is active
-<<<<<<< HEAD
-
-        if (isConnectionActive()) {
-            String[] msgParts = cmd.split(" ");
-            System.out.println(msgParts);
-            if (msgParts.length == 2 && msgParts[0].equals("/cmd")) {
-                String keyword = msgParts[0];
-                String command = msgParts[1];
-                toServer.println(command);
-                return true;
-            } else {
-                System.out.println("Error");
-            }
-        }
-        else {
-            return false;}
-        return false;
-=======
-        return success;
->>>>>>> d802f0af
-    }
+
+
+
 
     /**
      * Send a public message to all the recipients.
@@ -160,17 +104,20 @@
      */
     public boolean sendPublicMessage(String message) {
         boolean success = false;
-        if(sendCommand("msg " + message)) {
-            success = true;
-        } else {
-            lastError = "Failed to send message";
-        }
+        toServer.println("msg" + message + "\n");
+        System.out.println("Public Message Sent");
+ //       if(sendCommand("msg " + message)) {
+ //           success = true;
+ //       } else {
+ //           lastError = "Failed to send message";
+ //       }
+        return success;
+    }
 
         // TODO Step 2: implement this method
         // Hint: Reuse sendCommand() method
         // Hint: update lastError if you want to store the reason for the error.
-        return success;
-    }
+
 
     /**
      * Send a login request to the chat server.
@@ -178,7 +125,7 @@
      * @param username Username to use
      */
     public void tryLogin(String username) {
-        sendCommand("login " + username);
+        toServer.println("login " + username + " \n");
         System.out.println("Successfully logged in.");
         // TODO Step 3: implement this method
         // Hint: Reuse sendCommand() method
@@ -202,6 +149,8 @@
      * @return true if message sent, false on error
      */
     public boolean sendPrivateMessage(String recipient, String message) {
+        toServer.print("/privmsg " + recipient + " " + message + "\n");
+        System.out.println("Private Message sent");
         // TODO Step 6: Implement this method
         // Hint: Reuse sendCommand() method
         // Hint: update lastError if you want to store the reason for the error.
@@ -226,17 +175,23 @@
     private String waitServerResponse() {
         String response = null;
 
-        try {
-            response = fromServer.readLine();
-        } catch (IOException e) {
-            System.out.println("Failed to read server response...");
-        }
+        while(isConnectionActive() == true) {
+            try {
+                response = fromServer.readLine();
+                System.out.println(response);
+            } catch (IOException e) {
+                System.out.println("Failed to read server response...");
+                lastError = response;
+
+            }
+        }
+        return response;
+    }
         // TODO Step 3: Implement this method
         // TODO Step 4: If you get I/O Exception or null from the stream, it means that something has gone wrong
         // with the stream and hence the socket. Probably a good idea to close the socket in that case.
 
-        return response;
-    }
+
 
     /**
      * Get the last error message
@@ -277,6 +232,7 @@
                     case "login":
                         tryLogin(splitMessage[1]);
                         onLoginResult(true, "Login Successful");
+                        
                 }
             }
             // TODO Step 3: Implement this method
